--- conflicted
+++ resolved
@@ -1,10 +1,6 @@
 [package]
 name = "neon-cli"
-<<<<<<< HEAD
-version = "0.5.0"
-=======
-version = "0.5.1-dev"
->>>>>>> 84578dc7
+version = "0.5.1"
 authors = ["Cyber-Core Maintainers <maintainers@cyber-core.dev>"]
 edition = "2018"
 
