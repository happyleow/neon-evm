--- conflicted
+++ resolved
@@ -27,9 +27,5 @@
 libsecp256k1 = { version = "0.3.5", default-features = false }
 log = "0.4.11"
 stderrlog = "0.5.1"
-<<<<<<< HEAD
-rlp = { version = "0.5.0" }
-=======
 rlp = "0.5"
->>>>>>> a2386973
 solana-program = { version = "1.6.9", default_features = false }
