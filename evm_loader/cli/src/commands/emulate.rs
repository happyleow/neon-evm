use log::{debug, info};

use evm::{H160, U256, ExitReason,};

use evm_loader::{
    executor::Machine,
};

use crate::{
    account_storage::{
        EmulatorAccountStorage,
        AccountJSON,
        SolanaAccountJSON,
        TokenAccountJSON,
    },
    Config,
    NeonCliResult,
    syscall_stubs::Stubs,
};

use solana_sdk::pubkey::Pubkey;
use crate::{errors};

#[allow(clippy::too_many_lines)]
pub fn execute(
    config: &Config, 
    contract_id: Option<H160>, 
    caller_id: H160, 
    data: Option<Vec<u8>>,
    value: Option<U256>,
    token_mint: &Pubkey,
    chain_id: u64,
) -> NeonCliResult {
    debug!("command_emulate(config={:?}, contract_id={:?}, caller_id={:?}, data={:?}, value={:?})",
        config,
        contract_id,
        caller_id,
        &hex::encode(data.clone().unwrap_or_default()),
        value);

    let syscall_stubs = Stubs::new(config)?;
    solana_sdk::program_stubs::set_syscall_stubs(syscall_stubs);

<<<<<<< HEAD
    let storage = EmulatorAccountStorage::new(config, chain_id);
=======
    let storage = EmulatorAccountStorage::new(config, *token_mint);
>>>>>>> 58f61584
    
    let program_id = if let Some(program_id) = contract_id {
        debug!("program_id to call: {}", program_id);
        program_id
    } else {
        let (solana_address, _nonce) = crate::make_solana_program_address(&caller_id, &config.evm_loader);
        let trx_count = crate::get_ether_account_nonce(config, &solana_address)?;
        let trx_count= trx_count.0;
        let program_id = crate::get_program_ether(&caller_id, trx_count);
        debug!("program_id to deploy: {}", program_id);
        program_id
    };

    let (exit_reason, result, applies_logs,  steps_executed, used_gas) = {
        let gas_limit = U256::from(999_999_999_999_u64);
        let mut executor = Machine::new(caller_id, &storage)?;
        debug!("Executor initialized");

        let (result, exit_reason) = match &contract_id {
            Some(_) =>  {
                debug!("call_begin(caller_id={:?}, program_id={:?}, data={:?}, value={:?})",
                    caller_id,
                    program_id,
                    &hex::encode(data.clone().unwrap_or_default()),
                    value);

                executor.call_begin(caller_id,
                    program_id,
                    data.unwrap_or_default(),
                    value.unwrap_or_default(),
                    gas_limit)?;
                match executor.execute_n_steps(100_000){
                    Ok(()) => {
                        info!("too many steps");
                        return Err(errors::NeonCliError::TooManySteps)
                    },
                    Err(result) => result
                }
            },
            None => {
                debug!("create_begin(caller_id={:?}, data={:?}, value={:?})",
                    caller_id,
                    &hex::encode(data.clone().unwrap_or_default()),
                    value);
                executor.create_begin(caller_id,
                    data.unwrap_or_default(),
                    value.unwrap_or_default(),
                    gas_limit)?;
                match executor.execute_n_steps(100_000){
                    Ok(()) => {
                        info!("too many steps");
                        return Err(errors::NeonCliError::TooManySteps)
                    },
                    Err(result) => result
                }
            }
        };
        debug!("Execute done, exit_reason={:?}, result={:?}", exit_reason, result);
        debug!("{} steps executed", executor.get_steps_executed());
        debug!("{} used gas", executor.used_gas());

        let steps_executed = executor.get_steps_executed();
        let used_gas = executor.used_gas();
        let executor_state = executor.into_state();
        if exit_reason.is_succeed() {
            debug!("Succeed execution");
            let apply = executor_state.deconstruct();
            (exit_reason, result, Some(apply), steps_executed, used_gas)
        } else {
            (exit_reason, result, None, steps_executed, used_gas)
        }
    };

    debug!("Call done");
    let status = match exit_reason {
        ExitReason::Succeed(_) => {
            let (applies,
                _logs,
                transfers,
                spl_transfers,
                spl_approves,
                withdrawals,
                erc20_approves) = applies_logs.unwrap();

            storage.apply(applies)?;
            storage.apply_transfers(transfers);
            storage.apply_spl_approves(spl_approves);
            storage.apply_spl_transfers(spl_transfers);
            storage.apply_erc20_approves(erc20_approves);
            storage.apply_withdrawals(withdrawals, token_mint);

            debug!("Applies done");
            "succeed".to_string()
        }
        ExitReason::Error(_) => "error".to_string(),
        ExitReason::Revert(_) => "revert".to_string(),
        ExitReason::Fatal(_) => "fatal".to_string(),
        ExitReason::StepLimitReached => unreachable!(),
    };

    info!("{}", &status);
    info!("{}", &hex::encode(&result));

    if !exit_reason.is_succeed() {
        debug!("Not succeed execution");
    }

    let accounts: Vec<AccountJSON> = storage.get_used_accounts();

    let solana_accounts: Vec<SolanaAccountJSON> = storage.solana_accounts
        .borrow()
        .values()
        .cloned()
        .map(SolanaAccountJSON::from)
        .collect();

    let token_accounts: Vec<TokenAccountJSON> = storage.token_accounts
        .borrow()
        .values()
        .cloned()
        .map(TokenAccountJSON::from)
        .collect();

    let js = serde_json::json!({
        "accounts": accounts,
        "solana_accounts": solana_accounts,
        "token_accounts": token_accounts,
        "result": &hex::encode(&result),
        "exit_status": status,
        "exit_reason": exit_reason,
        "steps_executed": steps_executed,
        "used_gas": used_gas.as_u64(),
    }).to_string();

    println!("{}", js);

    Ok(())
}
<|MERGE_RESOLUTION|>--- conflicted
+++ resolved
@@ -41,12 +41,8 @@
     let syscall_stubs = Stubs::new(config)?;
     solana_sdk::program_stubs::set_syscall_stubs(syscall_stubs);
 
-<<<<<<< HEAD
-    let storage = EmulatorAccountStorage::new(config, chain_id);
-=======
-    let storage = EmulatorAccountStorage::new(config, *token_mint);
->>>>>>> 58f61584
-    
+    let storage = EmulatorAccountStorage::new(config, *token_mint, chain_id);
+
     let program_id = if let Some(program_id) = contract_id {
         debug!("program_id to call: {}", program_id);
         program_id
