--- conflicted
+++ resolved
@@ -32,11 +32,8 @@
 getrandom = { version = "0.1.16", default_features = false, features = ["dummy"] }
 #k256 = { version = "0.4.0", default-features = false, features = ["ecdsa"] }
 libsecp256k1 = { version = "0.3.5", default-features = false }
-<<<<<<< HEAD
 tbn = { version = "0.4.4", default-features = false }
-=======
 ripemd160 = "0.9.1"
->>>>>>> ab7ec724
 serde = "1.0.112"
 serde_bytes = "0.11"
 serde_derive = "1.0.103"
