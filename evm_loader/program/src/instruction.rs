//! `EvmInstruction` serialization/deserialization

use serde::{Serialize, Serializer};
use solana_program::{program_error::ProgramError, pubkey::Pubkey, instruction::Instruction};
use std::convert::{TryInto, TryFrom};
use evm::{H160, H256};
use evm::backend::Log;

fn serialize_h160<S>(value: &H160, s: S) -> Result<S::Ok, S::Error> where S: Serializer {
    value.as_fixed_bytes().serialize(s)
}

/// `EvmInstruction` serialized in instruction data
#[derive(Serialize, Debug, PartialEq, Eq, Clone)]
pub enum EvmInstruction<'a> {
    /// Write program data into an account
    ///
    /// # Account references
    ///   0. \[WRITE\] Account to write to
    ///   1. \[SIGNER\] Signer for Ether account
    Write {
        /// Offset at which to write the given bytes
        offset: u32,
        /// Data to write
        bytes: &'a [u8],
    },

    /// Finalize an account loaded with program data for execution
    ///
    /// The exact preparation steps is loader specific but on success the loader must set the executable
    /// bit of the account.
    ///
    /// # Account references
    ///   0. \[WRITE\] The account to prepare for execution
    ///   1. \[WRITE\] Contract code account (Code account)
    ///   2. \[WRITE\] Caller (Ether account)
    ///   3. \[SIGNER\] Signer for Ether account
    ///   4. \[\] Clock sysvar
    ///   5. \[\] Rent sysvar
    ///   ... other Ether accounts
    Finalize,

    ///
    /// Create Ethereum account (create program_address account and write data)
    /// # Account references
    ///   0. [WRITE, SIGNER] Funding account
    ///   1. \[WRITE\] New account (program_address(ether, nonce))
    ///   2. (for contract creation) \[WRITE\] Code account for new contract account
    CreateAccount {
        /// Number of lamports to transfer to the new account
        lamports: u64,

        /// Number of bytes of memory to allocate
        space: u64,

        /// Ethereum address of account
        #[serde(serialize_with="serialize_h160")]
        ether: H160,

        /// Nonce for create valid program_address from ethereum address
        nonce: u8,
    },

<<<<<<< HEAD
    /// Call Ethereum-contract action
    /// ### Account references
    ///   0. \[WRITE\] Contract account for execution (Ether account)
    ///   1. \[WRITE\] Contract code account (Code account)
    ///   2. \[WRITE\] Caller (Ether account)
    ///   3. \[SIGNER\] Signer for caller
    ///   4. \[\] Clock sysvar
    ///   ... other Ether accounts
    Call {
        /// Seed index for a collateral pool account
        collateral_pool_index: u32,
        /// Call data
        bytes: &'a [u8],
    },
=======
    // TODO: EvmInstruction::Call
    // https://github.com/neonlabsorg/neon-evm/issues/188
    // Does not fit in current vision.
    // It is needed to update behavior for all system in whole.
    // /// Call Ethereum-contract action
    // /// ### Account references
    // ///   0. \[WRITE\] Contract account for execution (Ether account)
    // ///   1. \[WRITE\] Contract code account (Code account)
    // ///   2. \[WRITE\] Caller (Ether account)
    // ///   3. \[SIGNER\] Signer for caller
    // ///   4. \[\] Clock sysvar
    // ///   ... other Ether accounts
    // Call {
    //     /// Call data
    //     bytes: &'a [u8],
    // },
>>>>>>> bca5f567

    ///
    /// Create ethereum account with seed
    /// # Account references
    ///   0. [WRITE, SIGNER] Funding account
    ///   1. \[WRITE\] New account (create_with_seed(base, seed, owner)
    ///   2. \[\] Base (program_address(ether, nonce))
    CreateAccountWithSeed {
        /// Base public key
        base: Pubkey,

        /// String of ASCII chars, no longer than `Pubkey::MAX_SEED_LEN`
        seed: Vec<u8>,

        /// Number of lamports to transfer to the new account
        lamports: u64,

        /// Number of bytes of memory to allocate
        space: u64,

        /// Owner program account address
        owner: Pubkey,

        /// Associated token address to create
        token: Option<Pubkey>,
    },

    /// Call Ethereum-contract action from raw transaction data
    /// #### Account references same as in Call
    CallFromRawEthereumTX {
        /// Seed index for a collateral pool account
        collateral_pool_index: u32,
        /// Ethereum transaction sender address
        from_addr: &'a [u8],
        /// Ethereum transaction sign
        sign: &'a [u8],
        /// Unsigned ethereum transaction
        unsigned_msg: &'a [u8],
    },

    /// Called action return
    OnReturn {
        /// Contract execution status 
        /// Success - 0x11, 0x12 or 0x13 otherwise Error
        status: u8,
        /// Returned data
        bytes: &'a [u8],
    },

    /// Called action event
    OnEvent {
        /// Address
        address: H160,
        /// Topics
        topics: Vec<H256>,
        /// Data
        data: &'a [u8],
    },

    /// Partial call Ethereum-contract action from raw transaction data
    /// ### Account references
    ///   0. \[WRITE\] storage account
    ///   1. ... Account references same as in Call
    PartialCallFromRawEthereumTX {
        /// Seed index for a collateral pool account
        collateral_pool_index: u32,
        /// Steps of ethereum contract to execute
        step_count: u64,
        /// Ethereum transaction sender address
        from_addr: &'a [u8],
        /// Ethereum transaction sign
        sign: &'a [u8],
        /// Unsigned ethereum transaction
        unsigned_msg: &'a [u8],
    },

    /// Partial call Ethereum-contract action from raw transaction data
    /// ### Account references same as in PartialCallFromRawEthereumTX
    Continue {
        /// Steps of ethereum contract to execute
        step_count: u64,
    },

    /// Partial call Ethereum-contract action from raw transaction data stored in holder account data
    ExecuteTrxFromAccountDataIterative {
        /// Seed index for a collateral pool account
        collateral_pool_index: u32,
        /// Steps of ethereum contract to execute
        step_count: u64,
    },

    /// Partial call Ethereum-contract action from raw transaction data
    /// ### Account references same as in PartialCallFromRawEthereumTX
    Cancel,
}


impl<'a> EvmInstruction<'a> {
    /// Unpack `EvmInstruction`
    /// ```
    /// let instruction = EvmInstruction::unpack(instruction_data)?;
    /// ```
    /// # Errors
    ///
    /// Will return `ProgramError::InvalidInstructionData` if can't parse `input`
    #[allow(clippy::too_many_lines, clippy::cast_possible_truncation)]
    pub fn unpack(input: &'a[u8]) -> Result<Self, ProgramError> {
        use ProgramError::InvalidInstructionData;

        let (&tag, rest) = input.split_first().ok_or(InvalidInstructionData)?;
        Ok(match tag {
            0 => {
                let (_, rest) = rest.split_at(3);
                let (offset, rest) = rest.split_at(4);
                let (length, rest) = rest.split_at(8);
                let offset = offset.try_into().ok().map(u32::from_le_bytes).ok_or(InvalidInstructionData)?;
                let length = length.try_into().ok().map(u64::from_le_bytes).ok_or(InvalidInstructionData)?;
                let length = usize::try_from(length).map_err(|_| InvalidInstructionData)?;
                let (bytes, _) = rest.split_at(length);
                EvmInstruction::Write {offset, bytes}
            },
            1 => {
                let (_, _rest) = rest.split_at(3);
                EvmInstruction::Finalize
            },
            2 => {
                let (_, rest) = rest.split_at(3);
                let (lamports, rest) = rest.split_at(8);
                let (space, rest) = rest.split_at(8);

                let lamports = lamports.try_into().ok().map(u64::from_le_bytes).ok_or(InvalidInstructionData)?;
                let space = space.try_into().ok().map(u64::from_le_bytes).ok_or(InvalidInstructionData)?;

                let (ether, rest) = rest.split_at(20);
                let ether = H160::from_slice(&*ether); //ether.try_into().map_err(|_| InvalidInstructionData)?;
                let (nonce, _rest) = rest.split_first().ok_or(InvalidInstructionData)?;
                EvmInstruction::CreateAccount {lamports, space, ether, nonce: *nonce}
            },
<<<<<<< HEAD
            3 => {
                let (collateral_pool_index, rest) = rest.split_at(4);
                let collateral_pool_index = collateral_pool_index.try_into().ok().map(u32::from_le_bytes).ok_or(InvalidInstructionData)?;
                EvmInstruction::Call {collateral_pool_index, bytes: rest}
            },
=======
            // TODO: EvmInstruction::Call
            // https://github.com/neonlabsorg/neon-evm/issues/188
            // Does not fit in current vision.
            // It is needed to update behavior for all system in whole.
            // 3 => {
            //     EvmInstruction::Call {bytes: rest}
            // },
>>>>>>> bca5f567
            4 => {
                let (_, rest) = rest.split_at(3);
                let (base, rest) = rest.split_at(32);
                let (seed_len, rest) = rest.split_at(8);
                let seed_len = seed_len.try_into().ok().map(u64::from_le_bytes).ok_or(InvalidInstructionData)?;
                let (seed, rest) = rest.split_at(seed_len as usize);

                let base = Pubkey::new(base);
                let (lamports, rest) = rest.split_at(8);
                let (space, rest) = rest.split_at(8);

                let (owner, rest) = rest.split_at(32);
                let owner = Pubkey::new(owner);

                let token = if rest.len() >= 32 {
                    let (token, _rest) = rest.split_at(32);
                    let token = Pubkey::new(token);
                    Some(token)
                } else {
                    None
                };

                let seed = seed.into();
                let lamports = lamports.try_into().ok().map(u64::from_le_bytes).ok_or(InvalidInstructionData)?;
                let space = space.try_into().ok().map(u64::from_le_bytes).ok_or(InvalidInstructionData)?;

                EvmInstruction::CreateAccountWithSeed {base, seed, lamports, space, owner, token}
            },
            5 => {
                let (collateral_pool_index, rest) = rest.split_at(4);
                let collateral_pool_index = collateral_pool_index.try_into().ok().map(u32::from_le_bytes).ok_or(InvalidInstructionData)?;
                let (from_addr, rest) = rest.split_at(20);
                let (sign, unsigned_msg) = rest.split_at(65);
                EvmInstruction::CallFromRawEthereumTX {collateral_pool_index, from_addr, sign, unsigned_msg}
            },
            6 => {
                let (&status, bytes) = input.split_first().ok_or(InvalidInstructionData)?;
                EvmInstruction::OnReturn {status, bytes}
            },
            7 => {
                let (address, rest) = rest.split_at(20);
                let address = H160::from_slice(&*address); //address.try_into().map_err(|_| InvalidInstructionData)?;

                let (topics_cnt, mut rest) = rest.split_at(8);
                let topics_cnt = topics_cnt.try_into().ok().map(u64::from_le_bytes).ok_or(InvalidInstructionData)?;
                let mut topics = Vec::new();
                for _ in 1..=topics_cnt {
                    let (topic, rest2) = rest.split_at(32);
                    let topic = H256::from_slice(&*topic);
                    topics.push(topic);
                    rest = rest2;
                }
                EvmInstruction::OnEvent {address, topics, data: rest}
            },
            9 => {
                let (collateral_pool_index, rest) = rest.split_at(4);
                let collateral_pool_index = collateral_pool_index.try_into().ok().map(u32::from_le_bytes).ok_or(InvalidInstructionData)?;
                let (step_count, rest) = rest.split_at(8);
                let step_count = step_count.try_into().ok().map(u64::from_le_bytes).ok_or(InvalidInstructionData)?;
                let (from_addr, rest) = rest.split_at(20);
                let (sign, unsigned_msg) = rest.split_at(65);
                EvmInstruction::PartialCallFromRawEthereumTX {collateral_pool_index, step_count, from_addr, sign, unsigned_msg}
            },
            10 => {
                let (step_count, _rest) = rest.split_at(8);
                let step_count = step_count.try_into().ok().map(u64::from_le_bytes).ok_or(InvalidInstructionData)?;
                EvmInstruction::Continue {step_count}
            },
            11 => {
                let (collateral_pool_index, rest) = rest.split_at(4);
                let collateral_pool_index = collateral_pool_index.try_into().ok().map(u32::from_le_bytes).ok_or(InvalidInstructionData)?;
                let (step_count, _rest) = rest.split_at(8);
                let step_count = step_count.try_into().ok().map(u64::from_le_bytes).ok_or(InvalidInstructionData)?;
                EvmInstruction::ExecuteTrxFromAccountDataIterative {collateral_pool_index, step_count}
            },
            12 => {
                EvmInstruction::Cancel
            },
            _ => return Err(InvalidInstructionData),
        })
    }
}

/// Creates a `OnReturn` instruction.
#[must_use]
pub fn on_return(
    myself_program_id: &Pubkey,
    status: u8,
    used_gas: u64,
    result: &[u8]
) -> Instruction {
    use core::mem;

    let cap = 2 * mem::size_of::<u8>() + mem::size_of::<u64>() + result.len();
    let mut data = Vec::with_capacity(cap);
    data.push(6_u8);
    data.push(status);
    data.extend(&used_gas.to_le_bytes());
    data.extend(result);

    Instruction {
        program_id: *myself_program_id,
        accounts: Vec::new(),
        data,
    }
}

/// Creates a `OnEvent` instruction.
#[must_use]
pub fn on_event(
    myself_program_id: &Pubkey,
    log: Log
) -> Instruction {
    let mut data = Vec::new();
    data.insert(0, 7_u8);

    data.extend_from_slice(log.address.as_bytes());

    data.extend_from_slice(&log.topics.len().to_le_bytes());
    for topic in log.topics {
        data.extend_from_slice(topic.as_bytes());
    }

    data.extend(&log.data);

    Instruction {
        program_id: *myself_program_id,
        accounts: Vec::new(),
        data,
    }
}<|MERGE_RESOLUTION|>--- conflicted
+++ resolved
@@ -61,22 +61,6 @@
         nonce: u8,
     },
 
-<<<<<<< HEAD
-    /// Call Ethereum-contract action
-    /// ### Account references
-    ///   0. \[WRITE\] Contract account for execution (Ether account)
-    ///   1. \[WRITE\] Contract code account (Code account)
-    ///   2. \[WRITE\] Caller (Ether account)
-    ///   3. \[SIGNER\] Signer for caller
-    ///   4. \[\] Clock sysvar
-    ///   ... other Ether accounts
-    Call {
-        /// Seed index for a collateral pool account
-        collateral_pool_index: u32,
-        /// Call data
-        bytes: &'a [u8],
-    },
-=======
     // TODO: EvmInstruction::Call
     // https://github.com/neonlabsorg/neon-evm/issues/188
     // Does not fit in current vision.
@@ -90,10 +74,11 @@
     // ///   4. \[\] Clock sysvar
     // ///   ... other Ether accounts
     // Call {
+    //     /// Seed index for a collateral pool account
+    //     collateral_pool_index: u32,
     //     /// Call data
     //     bytes: &'a [u8],
     // },
->>>>>>> bca5f567
 
     ///
     /// Create ethereum account with seed
@@ -232,21 +217,15 @@
                 let (nonce, _rest) = rest.split_first().ok_or(InvalidInstructionData)?;
                 EvmInstruction::CreateAccount {lamports, space, ether, nonce: *nonce}
             },
-<<<<<<< HEAD
-            3 => {
-                let (collateral_pool_index, rest) = rest.split_at(4);
-                let collateral_pool_index = collateral_pool_index.try_into().ok().map(u32::from_le_bytes).ok_or(InvalidInstructionData)?;
-                EvmInstruction::Call {collateral_pool_index, bytes: rest}
-            },
-=======
             // TODO: EvmInstruction::Call
             // https://github.com/neonlabsorg/neon-evm/issues/188
             // Does not fit in current vision.
             // It is needed to update behavior for all system in whole.
             // 3 => {
-            //     EvmInstruction::Call {bytes: rest}
+            //     let (collateral_pool_index, rest) = rest.split_at(4);
+            //     let collateral_pool_index = collateral_pool_index.try_into().ok().map(u32::from_le_bytes).ok_or(InvalidInstructionData)?;
+            //     EvmInstruction::Call {collateral_pool_index, bytes: rest}
             // },
->>>>>>> bca5f567
             4 => {
                 let (_, rest) = rest.split_at(3);
                 let (base, rest) = rest.split_at(32);
