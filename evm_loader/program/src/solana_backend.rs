--- conflicted
+++ resolved
@@ -65,14 +65,9 @@
     account_infos: Option<&'a [AccountInfo<'a>]>,
 }
 
-<<<<<<< HEAD
 const SYSTEM_ACCOUNT: H160 = H160([0xff, 0, 0, 0, 0, 0, 0, 0, 0, 0, 0, 0, 0, 0, 0, 0, 0, 0, 0, 0]);
 const SYSTEM_ACCOUNT_ECRECOVER: H160 = H160([0, 0, 0, 0, 0, 0, 0, 0, 0, 0, 0, 0, 0, 0, 0, 0, 0, 0, 0, 0x01]);
 const SYSTEM_ACCOUNT_SHA_256: H160 = H160([0, 0, 0, 0, 0, 0, 0, 0, 0, 0, 0, 0, 0, 0, 0, 0, 0, 0, 0, 0x02]);
-=======
-static SYSTEM_ACCOUNT: H160 = H160([0xff, 0, 0, 0, 0, 0, 0, 0, 0, 0, 0, 0, 0, 0, 0, 0, 0, 0, 0, 0]);
-static SYSTEM_ACCOUNT_ECRECOVER: H160 = H160([0, 0, 0, 0, 0, 0, 0, 0, 0, 0, 0, 0, 0, 0, 0, 0, 0, 0, 0, 0x01]);
->>>>>>> 21557a40
 
 impl<'a, 's, S> SolanaBackend<'a, 's, S> where S: AccountStorage {
     /// Create `SolanaBackend`
@@ -86,23 +81,12 @@
         *code_address == Self::system_account()
     }
 
-<<<<<<< HEAD
-    // #[allow(clippy::unused_self)]
-    // fn is_ecrecover_address(&self, code_address: &H160) -> bool {
-    //     *code_address == Self::system_account_ecrecover()
-    // }
-
-=======
->>>>>>> 21557a40
     /// Is system address
     #[must_use]
     pub fn is_system_address(address: &H160) -> bool {
         *address == SYSTEM_ACCOUNT
         || *address == SYSTEM_ACCOUNT_ECRECOVER
-<<<<<<< HEAD
         || *address == SYSTEM_ACCOUNT_SHA_256
-=======
->>>>>>> 21557a40
     }
 
     /// Get system account
@@ -115,15 +99,12 @@
     #[must_use]
     pub fn system_account_ecrecover() -> H160 {
         SYSTEM_ACCOUNT_ECRECOVER
-<<<<<<< HEAD
     }
 
     /// Get ecrecover system account
     #[must_use]
     pub fn system_account_sha_256() -> H160 {
         SYSTEM_ACCOUNT_SHA_256
-=======
->>>>>>> 21557a40
     }
 
     /// Call inner ecrecover
