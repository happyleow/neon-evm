--- conflicted
+++ resolved
@@ -89,27 +89,6 @@
         || *address == SYSTEM_ACCOUNT_SHA_256
     }
 
-<<<<<<< HEAD
-    /// Get system account
-    #[must_use]
-    pub fn system_account() -> H160 {
-        SYSTEM_ACCOUNT
-    }
-
-    /// Get ecrecover system account
-    #[must_use]
-    pub fn system_account_ecrecover() -> H160 {
-        SYSTEM_ACCOUNT_ECRECOVER
-    }
-
-    /// Get ecrecover system account
-    #[must_use]
-    pub fn system_account_sha_256() -> H160 {
-        SYSTEM_ACCOUNT_SHA_256
-    }
-
-=======
->>>>>>> cd51ff2e
     /// Call inner ecrecover
     #[must_use]
     pub fn call_inner_ecrecover(
