//! CONFIG MODULE
#![allow(clippy::use_self,clippy::nursery)]
#![allow(clippy::cast_precision_loss)]
#![allow(clippy::cast_sign_loss)]
#![allow(clippy::cast_possible_truncation)]

use const_format::formatcp;
use cfg_if::cfg_if;

use evm::{ U256 };
use crate::macrorules::{ str_as_bytes_len, neon_elf_param };
<<<<<<< HEAD
use crate::account::ACCOUNT_SEED_VERSION;
=======
use crate::account_data::ACCOUNT_SEED_VERSION;
use crate::account_data::ACCOUNT_MAX_SIZE;
use solana_program::{program_pack::Pack};
use solana_program::rent::{
    DEFAULT_LAMPORTS_PER_BYTE_YEAR,
    DEFAULT_EXEMPTION_THRESHOLD,
    ACCOUNT_STORAGE_OVERHEAD
};
>>>>>>> 103a5e54

cfg_if! {
    if #[cfg(feature = "mainnet")] {

        /// Supported CHAIN_ID value for transactions
        pub const CHAIN_ID: u64 = 245022934;

        // NOTE: when expanding this list, add same addresses to the 
        // alpha configuration as well
        macros::pubkey_array!(
            AUTHORIZED_OPERATOR_LIST,
            [
                "NeonPQFrw5stVvs1rFLDxALWUBDCnSPsWBP83RfNUKK",
                "NeoQM3utcHGxhKT41Nq81g8t4xGcPNFpkAgYj1N2N8v",
                "Gw3Xiwve6HdvpJeQguhwT23cpK9nRjSy1NpNYCFY4XU9",
                "DSRVyWpSVLEcHih9CVND2aGNBZxNW5bt34GEaK4aDk5i",
            ]
        );

        /// Token Mint ID
        pub mod token_mint {
            use crate::macrorules::{ str_as_bytes_len, neon_elf_param, declare_param_id };

            declare_param_id!(NEON_TOKEN_MINT, "NeonTjSjsuo3rexg9o6vHuMXw62f9V7zvmu8M8Zut44");
            /// Ethereum account version
            pub const DECIMALS: u8 = 9;

            /// Number of base 10 digits to the right of the decimal place
            #[must_use]
            pub const fn decimals() -> u8 { DECIMALS }
        }

        /// Collateral pool base address
        pub mod collateral_pool_base {
            use crate::macrorules::{ str_as_bytes_len, neon_elf_param, declare_param_id };

            declare_param_id!(NEON_POOL_BASE, "F4BYoes7Y6rs38QjNGC8F55bbohqt7G5qjzjDkzM4fiY");

            /// `COLLATERAL_SEED_PREFIX`
            pub const PREFIX: &str = "collateral_seed_";

            /// Count of balances in collaterail pool
            pub const NEON_POOL_COUNT: u32 = 128;
        }

        /// Account whitelists: Permission tokens
        pub mod account_whitelists {
           use crate::macrorules::{ str_as_bytes_len, neon_elf_param };

            neon_elf_param!(NEON_PERMISSION_ALLOWANCE_TOKEN, "NeonPrG6tamsqnUwn1DEV9oi9e4JGbvSrgK6xKCiADf");
            neon_elf_param!(NEON_PERMISSION_DENIAL_TOKEN, "NeonDdDx2MiiV3zwt5w1cDFii5Ru7TuKKh6p4Zjo3Ag");
            neon_elf_param!(NEON_MINIMAL_CLIENT_ALLOWANCE_BALANCE, "1");
            neon_elf_param!(NEON_MINIMAL_CONTRACT_ALLOWANCE_BALANCE, "1");
        }

    } else if #[cfg(feature = "alpha")] {

        /// Supported CHAIN_ID value for transactions
        pub const CHAIN_ID: u64 = 245022923;

        macros::pubkey_array!(
            AUTHORIZED_OPERATOR_LIST,
            [
                "NeonPQFrw5stVvs1rFLDxALWUBDCnSPsWBP83RfNUKK",
                "NeoQM3utcHGxhKT41Nq81g8t4xGcPNFpkAgYj1N2N8v",
                "Gw3Xiwve6HdvpJeQguhwT23cpK9nRjSy1NpNYCFY4XU9",
                "DSRVyWpSVLEcHih9CVND2aGNBZxNW5bt34GEaK4aDk5i",
            ]
        );

        /// Token Mint ID
        pub mod token_mint {
            use crate::macrorules::{ str_as_bytes_len, neon_elf_param, declare_param_id };

            declare_param_id!(NEON_TOKEN_MINT, "NeonTjSjsuo3rexg9o6vHuMXw62f9V7zvmu8M8Zut44");
            /// Ethereum account version
            pub const DECIMALS: u8 = 9;

            /// Number of base 10 digits to the right of the decimal place
            #[must_use]
            pub const fn decimals() -> u8 { DECIMALS }
        }

        /// Collateral pool base address
        pub mod collateral_pool_base {
            use crate::macrorules::{ str_as_bytes_len, neon_elf_param, declare_param_id };

            declare_param_id!(NEON_POOL_BASE, "F4BYoes7Y6rs38QjNGC8F55bbohqt7G5qjzjDkzM4fiY");

            /// `COLLATERAL_SEED_PREFIX`
            pub const PREFIX: &str = "collateral_seed_";

            /// Count of balances in collaterail pool
            pub const NEON_POOL_COUNT: u32 = 128;
        }

        /// Account whitelists: Permission tokens
        pub mod account_whitelists {
           use crate::macrorules::{ str_as_bytes_len, neon_elf_param };

            neon_elf_param!(NEON_PERMISSION_ALLOWANCE_TOKEN, "NeonPrG6tamsqnUwn1DEV9oi9e4JGbvSrgK6xKCiADf");
            neon_elf_param!(NEON_PERMISSION_DENIAL_TOKEN, "NeonDdDx2MiiV3zwt5w1cDFii5Ru7TuKKh6p4Zjo3Ag");
            neon_elf_param!(NEON_MINIMAL_CLIENT_ALLOWANCE_BALANCE, "1");
            neon_elf_param!(NEON_MINIMAL_CONTRACT_ALLOWANCE_BALANCE, "1");
        }

    } else if #[cfg(feature = "testnet")] {

        /// Supported CHAIN_ID value for transactions
        pub const CHAIN_ID: u64 = 245022940;

        macros::pubkey_array!(
            AUTHORIZED_OPERATOR_LIST,
            [
                "NeoQM3utcHGxhKT41Nq81g8t4xGcPNFpkAgYj1N2N8v",
                "Gw3Xiwve6HdvpJeQguhwT23cpK9nRjSy1NpNYCFY4XU9",
                "EJUKLLjBMhFnkonfn7wcThnHyDewmhVmG9sEuVP9cvF8",
                "6ndMCacBc69VXqgNbcW3BLk2am9oeUDZa6SgBjHozDPd",
                "GEsnEWcKapTk7cgRoixBvCDc7yYuhmoMjpJ2v7mvmsBZ",
                "G5397iLxoKKYgMkFfkYBhJYEtErD7ygz8APmH59H8FM6",
                "rDeo4nZPE2aWpBkqFXBH8ygh1cD63nEKZPiDrpmQad6",
                "8hipwtwcmRH3iypYModkYFNXYGUEbxvpfqRhxPxx5Amx",
                "4fvtx2gJYJVd4o6CQt8Bdnc7dg5p2cgnb8oNUs7BGdd5",
                "9EMY6Xx18hN39CnzM6D5y9vuPa3YJ5ttbWRPJp3SX1Qk",
                "EMgay3kYFzHSh9PruAeRHxuGmNdsRQ6yPxzSAtU7PF7N",
                "4s5hHKLrfF7mcjfgwsRKdkubnC2VtswGpR2XGTCJaz3M",
                "F3V1pCfk1ZNk7Sdyh9N1H5eMtJq9XfhHR83fF8qa41Vt",
                "AqwN5pPsf9pnUZUSo7SmELRrBxxFnycEnTx5spVji4R6",
                "FtFt7sMNfPUTWKx3otH4aor4KWoFdk9p5qSyxmSj4ZVH",
                "FMMshJoSaNaNFdHseaWAgvHTypS4zggr3fpqEa1FPqYT",
                "2S6YTfDmk3PMZUorMqkCRM8zJqTrMtzu8x5eo1YboMGg",
                "72jAG5diJkivWJ2Var2SFuYK2P2vjxaZ2wEUSR23GX7a",
                "B5Cwn8y3JaFV622wdkocccJ3U1rfjCWA4S922x2ujLU5",
                "JCjvNTNTfZeo9mSUB4kBVKCJFGiMm4Hux2DSLFubrgVW",
                "D1apcJxXxAS63cpbTidxjXku7cW2ELQQU9szMQracDSY",
                "cSqdT68gjm4JBS67268wxgx5nQ1G8nZBZWLq8Cu12kM",
                "2xG1HNtGyJU7toexYdZZmXUnkb1Sf9fuNPtUycieKqDu",
                "Gom4mLPW9yCe1gpAGExR89KvH8je1mExxhuEHTPDm7HP",
                "AnKcUi9sRv1LwhKwW8HePfFYQM88wppXPYsE7kzL7DMA",
                "GV4hrkRD4FnRySu1QrAaepSVW3bcNaZ8Qzi3s8aFU8rX",
                "GqL8pvEzwCpJrQG4QvhkVqVuGjt88aX2K4hJYCNZ17MM",
                "DdGh2cRow4Mox55bpp9LSzX81e8jvivfnn5U4dVgcVw9",
                "AtE89m4yMfQ5kkJoJip3zmYWYH3KKcKirdsX7xQAqxKR",
                "CoZPFRcnaYYpxcKQaQ1PmL19qdn2UvpNWrNhT2mgeUSj",
                "4pNmbWw9jKK5FwXenyUWBFPH34tDT8pPFhxveDT45oKU",
                "2hGSQxwTVefwmD4ta8XbDS2Mst7JLCWBsPv4sF23UU4f",
                "7YhQwogejtqmDNDSeabQeVmaxZsTWtXGsbbYUErpbP3L",
                "AoJ9MPwwfdgognNy6AphcWvmp7NFpJR3dBwQBgyTUvqi",
                "BJ3dVNC6rmL4fLdxWD2kjcokF41gT2RoAFydbCbCthzH",
                "GZz2xY4UvRz1Rqcx4wwf8416x2SuQGvqawkUqsWVeCxD",
                "ATNYDjFne7E41K2gWq6WhkkXMVm8sVyvYgDuXpUn6XGa",
                "53wqLPWxMqTtrF9JzJyJMzzjou5ELYbHzizkReE9ReN1",
                "E3Y1hJpMv2wddU1SxTLKz5R5S4P4ZgeZ6Mo4e8Uurqsy",
            ]
        );

        /// Token Mint ID
        pub mod token_mint {
            use crate::macrorules::{ str_as_bytes_len, neon_elf_param, declare_param_id };

            declare_param_id!(NEON_TOKEN_MINT, "89dre8rZjLNft7HoupGiyxu3MNftR577ZYu8bHe2kK7g");
            /// Ethereum account version
            pub const DECIMALS: u8 = 9;

            /// Number of base 10 digits to the right of the decimal place
            #[must_use]
            pub const fn decimals() -> u8 { DECIMALS }
        }

        /// Collateral pool base address
        pub mod collateral_pool_base {
            use crate::macrorules::{ str_as_bytes_len, neon_elf_param, declare_param_id };

            declare_param_id!(NEON_POOL_BASE, "7SBdHNeF9FFYySEoszpjZXXQsAiwa5Lzpsz6nUJWusEx");

            /// `COLLATERAL_SEED_PREFIX`
            pub const PREFIX: &str = "collateral_seed_";

            /// Count of balances in collaterail pool
            pub const NEON_POOL_COUNT: u32 = 10;
        }

        /// Account whitelists: Permission tokens
        pub mod account_whitelists {
           use crate::macrorules::{ str_as_bytes_len, neon_elf_param };

            neon_elf_param!(NEON_PERMISSION_ALLOWANCE_TOKEN, "95tQS9NwHyboQm31za2FyNdxR8NVgqripwRUjZD97nrz");
            neon_elf_param!(NEON_PERMISSION_DENIAL_TOKEN, "EqhCRgbZqCaXs6S8T2U2TJHkAffuNS99ot3ueFeUXJRF");
            neon_elf_param!(NEON_MINIMAL_CLIENT_ALLOWANCE_BALANCE, "0");
            neon_elf_param!(NEON_MINIMAL_CONTRACT_ALLOWANCE_BALANCE, "0");
        }
        
    } else if #[cfg(feature = "devnet")] {

        /// Supported CHAIN_ID value for transactions
        pub const CHAIN_ID: u64 = 245022926;

        macros::pubkey_array!(
            AUTHORIZED_OPERATOR_LIST,
            [
                "NeoQM3utcHGxhKT41Nq81g8t4xGcPNFpkAgYj1N2N8v",
                "Gw3Xiwve6HdvpJeQguhwT23cpK9nRjSy1NpNYCFY4XU9",
                "Fg4uzL4QDfL6x56YFUcJBJSK3PqV4yXoFmXzZQkxn2DK",
                "8Uh8Rp1FWBiaDejyrZZhRY448oeG7GwKUyPDufP2Xxu7",
                "6ndMCacBc69VXqgNbcW3BLk2am9oeUDZa6SgBjHozDPd",
                "GEsnEWcKapTk7cgRoixBvCDc7yYuhmoMjpJ2v7mvmsBZ",
                "G5397iLxoKKYgMkFfkYBhJYEtErD7ygz8APmH59H8FM6",
                "rDeo4nZPE2aWpBkqFXBH8ygh1cD63nEKZPiDrpmQad6",
                "8hipwtwcmRH3iypYModkYFNXYGUEbxvpfqRhxPxx5Amx",
                "4fvtx2gJYJVd4o6CQt8Bdnc7dg5p2cgnb8oNUs7BGdd5",
                "9EMY6Xx18hN39CnzM6D5y9vuPa3YJ5ttbWRPJp3SX1Qk",
                "EMgay3kYFzHSh9PruAeRHxuGmNdsRQ6yPxzSAtU7PF7N",
                "4s5hHKLrfF7mcjfgwsRKdkubnC2VtswGpR2XGTCJaz3M",
                "F3V1pCfk1ZNk7Sdyh9N1H5eMtJq9XfhHR83fF8qa41Vt",
                "2GDfarSJnNC6ii5tQVE9rBH81Ny35LxrSCZ7tFhktSqi",
                "4Mh3ik4iS6MBxHy1VBN89vBiiPRDkebtnybDWnfTtpfC",
                "CyepBgaNezMJgLjy6Zyz9ECUia33dwDi9aXtRsZEhWX1",
                "HN4FeaSXB8t3FDW85hRw8mK1hYETJGeqhkkxJr6j2GiV",
                "5kKd1iy6onhCkzDq6DBw6woHLas3fy6HX4Yz8t1VPc1r",
                "AqwN5pPsf9pnUZUSo7SmELRrBxxFnycEnTx5spVji4R6",
                "FtFt7sMNfPUTWKx3otH4aor4KWoFdk9p5qSyxmSj4ZVH",
                "FMMshJoSaNaNFdHseaWAgvHTypS4zggr3fpqEa1FPqYT",
                "2S6YTfDmk3PMZUorMqkCRM8zJqTrMtzu8x5eo1YboMGg",
                "72jAG5diJkivWJ2Var2SFuYK2P2vjxaZ2wEUSR23GX7a",
                "B5Cwn8y3JaFV622wdkocccJ3U1rfjCWA4S922x2ujLU5",
                "JCjvNTNTfZeo9mSUB4kBVKCJFGiMm4Hux2DSLFubrgVW",
                "D1apcJxXxAS63cpbTidxjXku7cW2ELQQU9szMQracDSY",
                "cSqdT68gjm4JBS67268wxgx5nQ1G8nZBZWLq8Cu12kM",
                "2xG1HNtGyJU7toexYdZZmXUnkb1Sf9fuNPtUycieKqDu",
                "Gom4mLPW9yCe1gpAGExR89KvH8je1mExxhuEHTPDm7HP",
                "AnKcUi9sRv1LwhKwW8HePfFYQM88wppXPYsE7kzL7DMA",
                "GV4hrkRD4FnRySu1QrAaepSVW3bcNaZ8Qzi3s8aFU8rX",
                "GqL8pvEzwCpJrQG4QvhkVqVuGjt88aX2K4hJYCNZ17MM",
                "DdGh2cRow4Mox55bpp9LSzX81e8jvivfnn5U4dVgcVw9",
                "AtE89m4yMfQ5kkJoJip3zmYWYH3KKcKirdsX7xQAqxKR",
                "CoZPFRcnaYYpxcKQaQ1PmL19qdn2UvpNWrNhT2mgeUSj",
                "4pNmbWw9jKK5FwXenyUWBFPH34tDT8pPFhxveDT45oKU",
                "2hGSQxwTVefwmD4ta8XbDS2Mst7JLCWBsPv4sF23UU4f",
                "7YhQwogejtqmDNDSeabQeVmaxZsTWtXGsbbYUErpbP3L",
                "AoJ9MPwwfdgognNy6AphcWvmp7NFpJR3dBwQBgyTUvqi",
                "BJ3dVNC6rmL4fLdxWD2kjcokF41gT2RoAFydbCbCthzH",
                "GZz2xY4UvRz1Rqcx4wwf8416x2SuQGvqawkUqsWVeCxD",
                "ATNYDjFne7E41K2gWq6WhkkXMVm8sVyvYgDuXpUn6XGa",
                "53wqLPWxMqTtrF9JzJyJMzzjou5ELYbHzizkReE9ReN1",
                "E3Y1hJpMv2wddU1SxTLKz5R5S4P4ZgeZ6Mo4e8Uurqsy",
            ]
        );

        /// Token Mint ID
        pub mod token_mint {
            use crate::macrorules::{ str_as_bytes_len, neon_elf_param, declare_param_id };

            declare_param_id!(NEON_TOKEN_MINT, "89dre8rZjLNft7HoupGiyxu3MNftR577ZYu8bHe2kK7g");
            /// Ethereum account version
            pub const DECIMALS: u8 = 9;

            /// Number of base 10 digits to the right of the decimal place
            #[must_use]
            pub const fn decimals() -> u8 { DECIMALS }
        }

        /// Collateral pool base address
        pub mod collateral_pool_base {
            use crate::macrorules::{ str_as_bytes_len, neon_elf_param, declare_param_id };

            declare_param_id!(NEON_POOL_BASE, "7SBdHNeF9FFYySEoszpjZXXQsAiwa5Lzpsz6nUJWusEx");

            /// `COLLATERAL_SEED_PREFIX`
            pub const PREFIX: &str = "collateral_seed_";

            /// Count of balances in collaterail pool
            pub const NEON_POOL_COUNT: u32 = 10;
        }

        /// Account whitelists: Permission tokens
        pub mod account_whitelists {
           use crate::macrorules::{ str_as_bytes_len, neon_elf_param };

            neon_elf_param!(NEON_PERMISSION_ALLOWANCE_TOKEN, "95tQS9NwHyboQm31za2FyNdxR8NVgqripwRUjZD97nrz");
            neon_elf_param!(NEON_PERMISSION_DENIAL_TOKEN, "EqhCRgbZqCaXs6S8T2U2TJHkAffuNS99ot3ueFeUXJRF");
            neon_elf_param!(NEON_MINIMAL_CLIENT_ALLOWANCE_BALANCE, "0");
            neon_elf_param!(NEON_MINIMAL_CONTRACT_ALLOWANCE_BALANCE, "0");
        }
        
    } else {

        /// Supported CHAIN_ID value for transactions
        pub const CHAIN_ID: u64 = 111;

        macros::pubkey_array!(
            AUTHORIZED_OPERATOR_LIST,
            [
                "9kPRbbwKL5SYELF4cZqWWFmP88QkKys51DoaUBx8eK73",
                "BMp6gEnveANdvSvspESJUrNczuHz1GF5UQKjVLCkAZih",
                "CVAimMqtcmSUCV4RLZSJAreDpEd7JEZmrvCVj85yaRzZ",
                "5mszzfV23zRfcAdn9d7kmW6Qn57SGkpGywyqyVCVc817",
                "AdtXr9yGAsTokY75WernsmQdcBPu2LE2Bsh8Nx3ApbbR",
                "2k8NURTZ8xd1qD2JhujP2MjxkLgLHUmwpXP8FNSP7ntd",
                "EkEBZJmw4uKfvruf3c6EFJeWeAY3rev3hRsp2S4BDV3M",
                "9LosHtRuxtFYtj2bJfvkcZpDywtdktpAabRQ7hCQasmt",
                "FHYUtkDhNaMdaKzP2y7ZXmy6HtiKz7uahz19CPUkjeiD",
                "3NqgsSRfjpmDfzRH4PLKrzBvMc8MgFXgU58Yy8n41KF5",
                "8HStt6KLgRY8CBNmDjwMTZhCFrXeVrEgVp3jTS4gaRYR",
                "V6fr3EgLUYFSGgzPBxTnhrieeAratBX46AGvAtmQ2Xe",
                "7r5GAh4SDhBwxg98vT86Q8sA8c9zEgJduSWWCV1y48V",
                "GwUnjJs6i7TKGjy71PvFpGN7yu9xqA8Cs1oyV4zSVPvq",
                "EdSEh9UxXjbrrHLrH5manpxfXi7HxzkAMDAotPC5DggQ",
                "9s7umnvnGqT1nvrCgzvBwWFyaaYABj64LxiBpjAayLiv",
            ]
        );
    
        /// Token Mint ID
        pub mod token_mint {
            use crate::macrorules::{ str_as_bytes_len, neon_elf_param, declare_param_id };

            declare_param_id!(NEON_TOKEN_MINT, "HPsV9Deocecw3GeZv1FkAPNCBRfuVyfw9MMwjwRe1xaU");
            /// Ethereum account version
            pub const DECIMALS: u8 = 9;

            /// Number of base 10 digits to the right of the decimal place
            #[must_use]
            pub const fn decimals() -> u8 { DECIMALS }
        }

        /// Collateral pool base address
        pub mod collateral_pool_base {
            use crate::macrorules::{ str_as_bytes_len, neon_elf_param, declare_param_id };

            declare_param_id!(NEON_POOL_BASE, "4sW3SZDJB7qXUyCYKA7pFL8eCTfm3REr8oSiKkww7MaT");

            /// `COLLATERAL_SEED_PREFIX`
            pub const PREFIX: &str = "collateral_seed_";

            /// Count of balances in collaterail pool
            pub const NEON_POOL_COUNT: u32 = 10;
        }

        /// Account whitelists: Permission tokens
        pub mod account_whitelists {
           use crate::macrorules::{ str_as_bytes_len, neon_elf_param };

            neon_elf_param!(NEON_PERMISSION_ALLOWANCE_TOKEN, "B2m2PGZQuZzaVMkeH8fLR8EbefiEy64ybCxVuzhx6RD1");
            neon_elf_param!(NEON_PERMISSION_DENIAL_TOKEN, "D73ziEn1qS4egcMfADTZJnnn5XCENdcrDDcwAnSEvqGX");
            neon_elf_param!(NEON_MINIMAL_CLIENT_ALLOWANCE_BALANCE, "0");
            neon_elf_param!(NEON_MINIMAL_CONTRACT_ALLOWANCE_BALANCE, "0");
        }
    }
}

/// `PAYMENT_TO_COLLATERAL_POOL`
pub const PAYMENT_TO_TREASURE: u64 = 5000;
/// `PAYMENT_TO_DEPOSIT`
pub const PAYMENT_TO_DEPOSIT: u64 = 5000;
/// `OPERATOR_PRIORITY_SLOTS`
pub const OPERATOR_PRIORITY_SLOTS: u64 = 16;
/// `amount of gas per 1 byte of the solana space`
pub const EVM_BYTE_COST: u64 = (DEFAULT_LAMPORTS_PER_BYTE_YEAR as f64 * DEFAULT_EXEMPTION_THRESHOLD) as u64;
/// `number of evm steps per transaction`
pub const EVM_STEPS: u64  = 100;
/// `the message size that is used to holder-account filling`
pub const HOLDER_MSG_SIZE: u64 = 1000;

// TODO: replace 5000 to fee_calculator from sdk
/// `lamports per signature`
pub const LAMPORTS_PER_SIGNATURE: u64 = 5000;

neon_elf_param!( NEON_PKG_VERSION           , env!("CARGO_PKG_VERSION"));
neon_elf_param!( NEON_REVISION              , env!("NEON_REVISION"));
neon_elf_param!( NEON_SEED_VERSION          , formatcp!("{:?}", ACCOUNT_SEED_VERSION));
neon_elf_param!( NEON_TOKEN_MINT_DECIMALS   , formatcp!("{:?}", token_mint::DECIMALS));
neon_elf_param!( NEON_PAYMENT_TO_TREASURE   , formatcp!("{:?}", PAYMENT_TO_TREASURE));
neon_elf_param!( NEON_PAYMENT_TO_DEPOSIT    , formatcp!("{:?}", PAYMENT_TO_DEPOSIT));
neon_elf_param!( NEON_CHAIN_ID              , formatcp!("{:?}", CHAIN_ID));
neon_elf_param!( NEON_POOL_COUNT            , formatcp!("{:?}", collateral_pool_base::NEON_POOL_COUNT));
neon_elf_param!( NEON_EVM_BYTE_COST         , formatcp!("{:?}", EVM_BYTE_COST));
neon_elf_param!( NEON_EVM_STEPS             , formatcp!("{:?}", EVM_STEPS));
neon_elf_param!( NEON_HOLDER_MSG_SIZE       , formatcp!("{:?}", HOLDER_MSG_SIZE));
neon_elf_param!( NEON_SPL_TOKEN_ACCOUNT_SIZE, formatcp!("{:?}", spl_token::state::Account::LEN));
neon_elf_param!( NEON_LAMPORTS_PER_SIGNATURE, formatcp!("{:?}", LAMPORTS_PER_SIGNATURE));
neon_elf_param!( NEON_ACCOUNT_STORAGE_OVERHEAD, formatcp!("{:?}", ACCOUNT_STORAGE_OVERHEAD));

/// Chain ID
#[must_use]
pub fn chain_id() -> U256 {
    U256::from(CHAIN_ID)
 }
<|MERGE_RESOLUTION|>--- conflicted
+++ resolved
@@ -9,18 +9,7 @@
 
 use evm::{ U256 };
 use crate::macrorules::{ str_as_bytes_len, neon_elf_param };
-<<<<<<< HEAD
 use crate::account::ACCOUNT_SEED_VERSION;
-=======
-use crate::account_data::ACCOUNT_SEED_VERSION;
-use crate::account_data::ACCOUNT_MAX_SIZE;
-use solana_program::{program_pack::Pack};
-use solana_program::rent::{
-    DEFAULT_LAMPORTS_PER_BYTE_YEAR,
-    DEFAULT_EXEMPTION_THRESHOLD,
-    ACCOUNT_STORAGE_OVERHEAD
-};
->>>>>>> 103a5e54
 
 cfg_if! {
     if #[cfg(feature = "mainnet")] {
@@ -376,16 +365,9 @@
 pub const PAYMENT_TO_DEPOSIT: u64 = 5000;
 /// `OPERATOR_PRIORITY_SLOTS`
 pub const OPERATOR_PRIORITY_SLOTS: u64 = 16;
-/// `amount of gas per 1 byte of the solana space`
-pub const EVM_BYTE_COST: u64 = (DEFAULT_LAMPORTS_PER_BYTE_YEAR as f64 * DEFAULT_EXEMPTION_THRESHOLD) as u64;
-/// `number of evm steps per transaction`
-pub const EVM_STEPS: u64  = 100;
 /// `the message size that is used to holder-account filling`
 pub const HOLDER_MSG_SIZE: u64 = 1000;
 
-// TODO: replace 5000 to fee_calculator from sdk
-/// `lamports per signature`
-pub const LAMPORTS_PER_SIGNATURE: u64 = 5000;
 
 neon_elf_param!( NEON_PKG_VERSION           , env!("CARGO_PKG_VERSION"));
 neon_elf_param!( NEON_REVISION              , env!("NEON_REVISION"));
@@ -395,12 +377,7 @@
 neon_elf_param!( NEON_PAYMENT_TO_DEPOSIT    , formatcp!("{:?}", PAYMENT_TO_DEPOSIT));
 neon_elf_param!( NEON_CHAIN_ID              , formatcp!("{:?}", CHAIN_ID));
 neon_elf_param!( NEON_POOL_COUNT            , formatcp!("{:?}", collateral_pool_base::NEON_POOL_COUNT));
-neon_elf_param!( NEON_EVM_BYTE_COST         , formatcp!("{:?}", EVM_BYTE_COST));
-neon_elf_param!( NEON_EVM_STEPS             , formatcp!("{:?}", EVM_STEPS));
 neon_elf_param!( NEON_HOLDER_MSG_SIZE       , formatcp!("{:?}", HOLDER_MSG_SIZE));
-neon_elf_param!( NEON_SPL_TOKEN_ACCOUNT_SIZE, formatcp!("{:?}", spl_token::state::Account::LEN));
-neon_elf_param!( NEON_LAMPORTS_PER_SIGNATURE, formatcp!("{:?}", LAMPORTS_PER_SIGNATURE));
-neon_elf_param!( NEON_ACCOUNT_STORAGE_OVERHEAD, formatcp!("{:?}", ACCOUNT_STORAGE_OVERHEAD));
 
 /// Chain ID
 #[must_use]
