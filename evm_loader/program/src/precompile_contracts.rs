--- conflicted
+++ resolved
@@ -2,27 +2,16 @@
 
 use std::convert::{Infallible, TryInto};
 use crate::config::token_mint;
+use crate::executor_state::ExecutorState;
+use crate::account_storage::AccountStorage;
+use crate::utils::keccak256_digest;
+use crate::gasometer::Gasometer;
 
 use arrayref::{array_ref, array_refs};
 use evm::{Capture, ExitReason, H160, U256};
-<<<<<<< HEAD
 use solana_program::pubkey::Pubkey;
 use solana_program::secp256k1_recover::secp256k1_recover;
 use solana_program::alt_bn128::prelude::*;
-use std::convert::{TryInto};
-=======
-use solana_program::{
-    pubkey::Pubkey,
-    secp256k1_recover::secp256k1_recover,
-};
-
-use crate::{
-    executor_state::ExecutorState,
-    account_storage::AccountStorage,
-    utils::keccak256_digest,
-    gasometer::Gasometer,
-};
->>>>>>> 05ab84ec
 
 const SYSTEM_ACCOUNT_ERC20_WRAPPER: H160 =     H160([0xff, 0, 0, 0, 0, 0, 0, 0, 0, 0, 0, 0, 0, 0, 0, 0, 0, 0, 0, 0x01]);
 const SYSTEM_ACCOUNT_QUERY: H160 =             H160([0xff, 0, 0, 0, 0, 0, 0, 0, 0, 0, 0, 0, 0, 0, 0, 0, 0, 0, 0, 0x02]);
@@ -36,41 +25,6 @@
 const SYSTEM_ACCOUNT_BN256_SCALAR_MUL: H160 =  H160([0, 0, 0, 0, 0, 0, 0, 0, 0, 0, 0, 0, 0, 0, 0, 0, 0, 0, 0, 0x07]);
 const SYSTEM_ACCOUNT_BN256_PAIRING: H160 =     H160([0, 0, 0, 0, 0, 0, 0, 0, 0, 0, 0, 0, 0, 0, 0, 0, 0, 0, 0, 0x08]);
 const SYSTEM_ACCOUNT_BLAKE2F: H160 =           H160([0, 0, 0, 0, 0, 0, 0, 0, 0, 0, 0, 0, 0, 0, 0, 0, 0, 0, 0, 0x09]);
-
-<<<<<<< HEAD
-const GAS_COST_ECRECOVER: u64 = 3000;
-const GAS_COST_SHA256_BASE: u64 = 60;
-const GAS_COST_SHA256_PER_WORD: u64 = 12;
-const GAS_COST_RIPEMD160_BASE: u64 = 600;
-const GAS_COST_RIPEMD160_PER_WORD: u64 = 120;
-const GAS_COST_IDENTITY_BASE: u64 = 15;
-const GAS_COST_IDENTITY_PER_WORD: u64 = 3;
-const GAS_COST_BLAKE2F_PER_ROUND: u64 = 1;
-
-const GAS_COST_BN256_ADDITION: u64 = 500;
-const GAS_COST_BN256_MULTIPLICATION: u64 = 4000;
-const GAS_COST_BN256_PAIRING: u64 = 100000;
-
-// const GAS_COST_BN256_ADD_BYZANTIUM: u64 = 500;
-// const GAS_COST_BN256_ADD_ISTANBUL: u64 = 150;
-// const GAS_COST_BN256_SCALARMUL_BYZANTIUM : u64 = 40000;
-// const GAS_COST_BN256_SCALARMUL_ISTANBUL: u64 = 6000;
-// const GAS_COST_BN256_PAIRING_BASE_BYZANTIUM: u64 = 100000;
-// const GAS_COST_BN256_PAIRING_BASE_ISTANBUL: u64 = 45000;
-// const GAS_COST_BN256_PAIRING_PER_POINT_BYZANTIUM: u64 = 80000;
-// const GAS_COST_BN256_PAIRING_PER_POINT_ISTANBUL: u64 = 34000;
-
-// const GAS_COST_BLS12381_G1ADD: u64 = 600;
-// const GAS_COST_BLS12381_G1MUL: u64 = 12000;
-// const GAS_COST_BLS12381_G2ADD: u64 = 4500;
-// const GAS_COST_BLS12381_G2MUL: u64 = 55000;
-// const GAS_COST_BLS12381_PAIRING_BASE: u64 = 115000;
-// const GAS_COST_BLS12381_PAIRING_PER_PAIR: u64 = 23000;
-// const GAS_COST_BLS12381_MAPG1: u64 = 5500;
-// const GAS_COST_BLS12381_MAPG2: u64 = 110000;
-
-=======
->>>>>>> 05ab84ec
 
 /// Is precompile address
 #[must_use]
