//! `EVMLoader` token functions
use crate::{
    account_data::{AccountData},
    solidity_account::SolidityAccount
};
use evm::{U256};

use solana_program::{
    instruction::{AccountMeta, Instruction},
    account_info::{AccountInfo},
    pubkey::Pubkey,
    system_program, sysvar,
    program_error::ProgramError,
    program_pack::Pack,
    program::invoke_signed,
};
use std::vec;
use std::convert::TryFrom;

/// Token Mint ID
pub mod token_mint {
    solana_program::declare_id!("HPsV9Deocecw3GeZv1FkAPNCBRfuVyfw9MMwjwRe1xaU");

    /// Number of base 10 digits to the right of the decimal place
    #[must_use]
    pub const fn decimals() -> u8 { 9 }
}

#[must_use]
/// Number of base 10 digits to the right of the decimal place of ETH value
pub const fn eth_decimals() -> u8 { 18 }

/// Create an associated token account for the given wallet address and token mint
#[must_use]
pub fn create_associated_token_account(
    funding_address: &Pubkey,
    wallet_address: &Pubkey,
    token_account_address: &Pubkey,
    spl_token_mint_address: &Pubkey,
) -> Instruction {
    Instruction {
        program_id: spl_associated_token_account::id(),
        accounts: vec![
            AccountMeta::new(*funding_address, true),
            AccountMeta::new(*token_account_address, false),
            AccountMeta::new_readonly(*wallet_address, false),
            AccountMeta::new_readonly(*spl_token_mint_address, false),
            AccountMeta::new_readonly(system_program::id(), false),
            AccountMeta::new_readonly(spl_token::id(), false),
            AccountMeta::new_readonly(sysvar::rent::id(), false),
        ],
        data: vec![],
    }
}


/// Extract a token amount from the `AccountInfo`
/// 
/// # Errors
///
/// Will return: 
/// `ProgramError::IncorrectProgramId` if account is not token account
pub fn get_token_account_balance(account: &AccountInfo) -> Result<u64, ProgramError> {
    if *account.owner != spl_token::id() {
        return Err(ProgramError::IncorrectProgramId);
    }

    let data = spl_token::state::Account::unpack(&account.data.borrow())?;

    Ok(data.amount)
}

/// Extract a token owner from `AccountInfo`
/// 
/// # Errors
///
/// Will return: 
/// `ProgramError::IncorrectProgramId` if account is not token account
pub fn get_token_account_owner(account: &AccountInfo) -> Result<Pubkey, ProgramError> {
    if *account.owner != spl_token::id() {
        return Err(ProgramError::IncorrectProgramId);
    }

    let data = spl_token::state::Account::unpack(&account.data.borrow())?;

    Ok(data.owner)
}


/// Validate Token Account
/// 
/// # Errors
///
/// Will return: 
/// `ProgramError::IncorrectProgramId` if account is not token account
pub fn check_token_account(token: &AccountInfo, account: &AccountInfo) -> Result<(), ProgramError> {
    debug_print!("check_token_account");
    if *token.owner != spl_token::id() {
        debug_print!("token.owner != spl_token::id() {}", token.owner);
        return Err(ProgramError::IncorrectProgramId);
    }

    let data = account.try_borrow_data()?;
    let data = AccountData::unpack(&data)?;
    let data = data.get_account()?;
    if data.eth_token_account != *token.key {
        debug_print!("data.eth_token_account != *token.key data.eth = {} token.key = {}", data.eth_token_account, *token.key);
        return Err(ProgramError::IncorrectProgramId);
    }

    debug_print!("check_token_account success");

    Ok(())
}


/// Transfer Tokens
/// 
/// # Errors
///
/// Could return: 
/// `ProgramError::InvalidInstructionData`
pub fn transfer_token(
    accounts: &[AccountInfo],
    source_token_account: &AccountInfo,
    target_token_account: &AccountInfo,
    source_account: &AccountInfo,
    source_solidity_account: &SolidityAccount,
    value: &U256,
) -> Result<(), ProgramError> {
<<<<<<< HEAD
    debug_print!("transfer_token");

    let min_decimals = u32::from(eth_decimals() - token_mint::decimals());
    let min_value = U256::from(10_u64.pow(min_decimals));
    let value = value / min_value;
    let value = u64::try_from(value).map_err(|_| ProgramError::InvalidInstructionData)?;

    debug_print!("Transfer ETH tokens from {} to {} value {}", source_token_account.key, target_token_account.key, value);

    let instruction = spl_token::instruction::transfer_checked(
        &spl_token::id(),
        source_token_account.key,
        &token_mint::id(),
        target_token_account.key,
        source_account.key,
        &[],
        value,
        token_mint::decimals(),
    )?;

    let (ether, nonce) = source_solidity_account.get_seeds();
    invoke_signed(&instruction, accounts, &[&[ether.as_bytes(), &[nonce]]])?;

    Ok(())
}


/// Validate Token Account
/// 
/// # Errors
///
/// Will return: 
/// `ProgramError::IncorrectProgramId` if account is not token account
pub fn block_token(
    accounts: &[AccountInfo],
    source_token_account: &AccountInfo,
    target_token_account: &AccountInfo,
    source_account: &AccountInfo,
    source_solidity_account: &SolidityAccount,
    value: &U256,
) -> Result<(), ProgramError> {
    debug_print!("block_token");

    let min_decimals = u32::from(eth_decimals() - token_mint::decimals());
    let min_value = U256::from(10_u64.pow(min_decimals));
    let value = value / min_value;
    let value = u64::try_from(value).map_err(|_| ProgramError::InvalidInstructionData)?;

    debug_print!("Transfer ETH tokens from {} to {} value {}", source_token_account.key, target_token_account.key, value);

    let instruction = spl_token::instruction::transfer_checked(
        &spl_token::id(),
        source_token_account.key,
        &token_mint::id(),
        target_token_account.key,
        source_account.key,
        &[],
        value,
        token_mint::decimals(),
    )?;

    let (ether, nonce) = source_solidity_account.get_seeds();
    invoke_signed(&instruction, accounts, &[&[ether.as_bytes(), &[nonce]]])?;

    Ok(())
}


/// Validate Token Account
/// 
/// # Errors
///
/// Will return: 
/// `ProgramError::IncorrectProgramId` if account is not token account
pub fn pay_token(
    accounts: &[AccountInfo],
    source_token_account: &AccountInfo,
    target_token_account: &AccountInfo,
    source_account: &AccountInfo,
    source_solidity_account: &SolidityAccount,
    value: &U256,
) -> Result<(), ProgramError> {
    debug_print!("pay_token");

    let min_decimals = u32::from(eth_decimals() - token_mint::decimals());
    let min_value = U256::from(10_u64.pow(min_decimals));
    let value = value / min_value;
    let value = u64::try_from(value).map_err(|_| ProgramError::InvalidInstructionData)?;

    debug_print!("Transfer ETH tokens from {} to {} value {}", source_token_account.key, target_token_account.key, value);

    let instruction = spl_token::instruction::transfer_checked(
        &spl_token::id(),
        source_token_account.key,
        &token_mint::id(),
        target_token_account.key,
        source_account.key,
        &[],
        value,
        token_mint::decimals(),
    )?;

    let (ether, nonce) = source_solidity_account.get_seeds();
    invoke_signed(&instruction, accounts, &[&[ether.as_bytes(), &[nonce]]])?;

    Ok(())
}


/// Validate Token Account
/// 
/// # Errors
///
/// Will return: 
/// `ProgramError::IncorrectProgramId` if account is not token account
pub fn return_token(
    accounts: &[AccountInfo],
    source_token_account: &AccountInfo,
    target_token_account: &AccountInfo,
    source_account: &AccountInfo,
    source_solidity_account: &SolidityAccount,
    value: &U256,
) -> Result<(), ProgramError> {
    debug_print!("return_token");
=======
    if get_token_account_owner(source_token_account)? != *source_account.key {
        debug_print!("source ownership");
        debug_print!("source token owner {}", source_token_account.owner);
        debug_print!("source key {}", source_account.key);
        return Err(ProgramError::InvalidInstructionData)
    }
>>>>>>> 83d08101

    let min_decimals = u32::from(eth_decimals() - token_mint::decimals());
    let min_value = U256::from(10_u64.pow(min_decimals));
    let value = value / min_value;
    let value = u64::try_from(value).map_err(|_| ProgramError::InvalidInstructionData)?;

    debug_print!("Transfer ETH tokens from {} to {} value {}", source_token_account.key, target_token_account.key, value);

    let instruction = spl_token::instruction::transfer_checked(
        &spl_token::id(),
        source_token_account.key,
        &token_mint::id(),
        target_token_account.key,
        source_account.key,
        &[],
        value,
        token_mint::decimals(),
    )?;

    let (ether, nonce) = source_solidity_account.get_seeds();
    invoke_signed(&instruction, accounts, &[&[ether.as_bytes(), &[nonce]]])?;

    Ok(())
}<|MERGE_RESOLUTION|>--- conflicted
+++ resolved
@@ -128,8 +128,11 @@
     source_solidity_account: &SolidityAccount,
     value: &U256,
 ) -> Result<(), ProgramError> {
-<<<<<<< HEAD
     debug_print!("transfer_token");
+    if get_token_account_owner(source_token_account)? != *source_account.key {
+        debug_print!("source ownership");
+        return Err(ProgramError::InvalidInstructionData)
+    }
 
     let min_decimals = u32::from(eth_decimals() - token_mint::decimals());
     let min_value = U256::from(10_u64.pow(min_decimals));
@@ -156,12 +159,12 @@
 }
 
 
-/// Validate Token Account
-/// 
-/// # Errors
-///
-/// Will return: 
-/// `ProgramError::IncorrectProgramId` if account is not token account
+/// Transfer Tokens to block account
+/// 
+/// # Errors
+///
+/// Could return: 
+/// `ProgramError::InvalidInstructionData`
 pub fn block_token(
     accounts: &[AccountInfo],
     source_token_account: &AccountInfo,
@@ -171,6 +174,14 @@
     value: &U256,
 ) -> Result<(), ProgramError> {
     debug_print!("block_token");
+    if get_token_account_owner(source_token_account)? != *source_account.key {
+        debug_print!("source ownership");
+        return Err(ProgramError::InvalidInstructionData)
+    }
+    if get_token_account_owner(target_token_account)? != *source_account.key {
+        debug_print!("source ownership");
+        return Err(ProgramError::InvalidInstructionData)
+    }
 
     let min_decimals = u32::from(eth_decimals() - token_mint::decimals());
     let min_value = U256::from(10_u64.pow(min_decimals));
@@ -197,12 +208,12 @@
 }
 
 
-/// Validate Token Account
-/// 
-/// # Errors
-///
-/// Will return: 
-/// `ProgramError::IncorrectProgramId` if account is not token account
+/// Transfer Tokens from block account to operator
+/// 
+/// # Errors
+///
+/// Could return: 
+/// `ProgramError::InvalidInstructionData`
 pub fn pay_token(
     accounts: &[AccountInfo],
     source_token_account: &AccountInfo,
@@ -212,6 +223,10 @@
     value: &U256,
 ) -> Result<(), ProgramError> {
     debug_print!("pay_token");
+    if get_token_account_owner(source_token_account)? != *source_account.key {
+        debug_print!("source ownership");
+        return Err(ProgramError::InvalidInstructionData)
+    }
 
     let min_decimals = u32::from(eth_decimals() - token_mint::decimals());
     let min_value = U256::from(10_u64.pow(min_decimals));
@@ -238,12 +253,12 @@
 }
 
 
-/// Validate Token Account
-/// 
-/// # Errors
-///
-/// Will return: 
-/// `ProgramError::IncorrectProgramId` if account is not token account
+/// Return Tokens from block account to user
+/// 
+/// # Errors
+///
+/// Could return: 
+/// `ProgramError::InvalidInstructionData`
 pub fn return_token(
     accounts: &[AccountInfo],
     source_token_account: &AccountInfo,
@@ -253,14 +268,14 @@
     value: &U256,
 ) -> Result<(), ProgramError> {
     debug_print!("return_token");
-=======
     if get_token_account_owner(source_token_account)? != *source_account.key {
         debug_print!("source ownership");
-        debug_print!("source token owner {}", source_token_account.owner);
-        debug_print!("source key {}", source_account.key);
-        return Err(ProgramError::InvalidInstructionData)
-    }
->>>>>>> 83d08101
+        return Err(ProgramError::InvalidInstructionData)
+    }
+    if get_token_account_owner(target_token_account)? != *source_account.key {
+        debug_print!("source ownership");
+        return Err(ProgramError::InvalidInstructionData)
+    }
 
     let min_decimals = u32::from(eth_decimals() - token_mint::decimals());
     let min_value = U256::from(10_u64.pow(min_decimals));
