use crate::account::{Operator, program, EthereumAccount, sysvar, Treasury};
use crate::transaction::{check_ethereum_transaction, check_secp256k1_instruction, UnsignedTransaction};
use crate::account_storage::ProgramAccountStorage;
use arrayref::{array_ref};
use evm::{H160};
use solana_program::{
    account_info::AccountInfo, entrypoint::ProgramResult, program_error::ProgramError,
    pubkey::Pubkey,
};
use crate::executor::Machine;
use crate::config::chain_id;


struct Accounts<'a> {
    sysvar_instructions: sysvar::Instructions<'a>,
    operator: Operator<'a>,
    treasury: Treasury<'a>,
    operator_ether_account: EthereumAccount<'a>,
    system_program: program::System<'a>,
    neon_program: program::Neon<'a>,
    remaining_accounts: &'a [AccountInfo<'a>],
}

/// Execute Ethereum transaction in a single Solana transaction
/// Can only be used for function call or transfer
/// SOLANA TRANSACTION FAILS IF `trx.to` IS EMPTY
pub fn process<'a>(program_id: &'a Pubkey, accounts: &'a [AccountInfo<'a>], instruction: &[u8]) -> ProgramResult {
    solana_program::msg!("Instruction: Execute Transaction from Instruction");

    let treasury_index = u32::from_le_bytes(*array_ref![instruction, 0, 4]);
    let caller_address = H160::from(*array_ref![instruction, 4, 20]);
    let _signature = array_ref![instruction, 4 + 20, 65];
    let unsigned_msg = &instruction[4 + 20 + 65..];

    let accounts = Accounts {
        sysvar_instructions: sysvar::Instructions::from_account(&accounts[0])?,
        operator: Operator::from_account(&accounts[1])?,
        treasury: Treasury::from_account(program_id, treasury_index, &accounts[2])?,
        operator_ether_account: EthereumAccount::from_account(program_id, &accounts[3])?,
        system_program: program::System::from_account(&accounts[4])?,
        neon_program: program::Neon::from_account(program_id, &accounts[5])?,
        remaining_accounts: &accounts[6..]
    };

    check_secp256k1_instruction(accounts.sysvar_instructions.info, unsigned_msg.len(), 5_u16)?;

    let trx = UnsignedTransaction::from_rlp(unsigned_msg)?;
<<<<<<< HEAD
    let mut account_storage = ProgramAccountStorage::new(program_id, accounts.remaining_accounts, chain_id().as_u64())?;
=======
    let mut account_storage = ProgramAccountStorage::new(
        program_id,
        accounts.remaining_accounts,
        crate::config::token_mint::id())?;
>>>>>>> 58f61584


    validate(&accounts, &account_storage, &trx, &caller_address)?;
    execute(accounts, &mut account_storage, trx, caller_address)
}

fn validate(
    _accounts: &Accounts,
    account_storage: &ProgramAccountStorage,
    trx: &UnsignedTransaction,
    caller_address: &H160,
) -> ProgramResult {
    check_ethereum_transaction(account_storage, caller_address, trx)?;
    account_storage.check_for_blocked_accounts(true)?;

    if trx.to.is_none() { // WHY!?
        return Err!(ProgramError::InvalidArgument; "Deploy transactions are not allowed")
    }

    Ok(())
}

fn execute<'a>(
    accounts: Accounts<'a>,
    account_storage: &mut ProgramAccountStorage<'a>,
    trx: UnsignedTransaction,
    caller_address: H160,
) -> ProgramResult {
    accounts.system_program.transfer(&accounts.operator, &accounts.treasury, crate::config::PAYMENT_TO_TREASURE)?;

    let (exit_reason, return_value, apply_state, used_gas) = {
        let mut executor = Machine::new(caller_address, account_storage)?;
        executor.gasometer_mut().record_transaction_size(&trx);

        executor.call_begin(
            caller_address,
            trx.to.expect("This is function call or transfer"),
            trx.call_data,
            trx.value,
            trx.gas_limit,
        )?;

        let (result, exit_reason) = executor.execute();

        let steps_executed = executor.get_steps_executed();
        executor.gasometer_mut().pad_evm_steps(steps_executed);

        let used_gas = executor.used_gas();
        if used_gas > trx.gas_limit {
            (evm::ExitError::OutOfGas.into(), vec![], None, trx.gas_limit)
        } else {
            let apply = if exit_reason.is_succeed() {
                let executor_state = executor.into_state();
                Some(executor_state.deconstruct())
            } else {
                None
            };

            (exit_reason, result, apply, used_gas)
        }
    };


    let gas_cost = used_gas.saturating_mul(trx.gas_price);
    let payment_result = account_storage.transfer_gas_payment(caller_address, accounts.operator_ether_account, gas_cost);
    let (exit_reason, return_value, apply_state) = match payment_result {
        Ok(()) => {
            (exit_reason, return_value, apply_state)
        },
        Err(ProgramError::InsufficientFunds) => {
            let exit_reason = evm::ExitError::OutOfFund.into();
            let return_value = vec![];

            (exit_reason, return_value, None)
        },
        Err(e) => return Err(e) 
    };


    if let Some(apply_state) = apply_state {
        account_storage.apply_state_change(&accounts.neon_program, &accounts.system_program, &accounts.operator, apply_state)?;
    } else {
        // Transaction ended with error, no state to apply
        // Increment nonce here. Normally it is incremented inside apply_state_change
        if let Some(caller) = account_storage.ethereum_account_mut(&caller_address) {
            caller.trx_count += 1;
        }
    }

    accounts.neon_program.on_return(exit_reason, used_gas, &return_value)?;
    
    Ok(())
}
<|MERGE_RESOLUTION|>--- conflicted
+++ resolved
@@ -1,148 +1,146 @@
-use crate::account::{Operator, program, EthereumAccount, sysvar, Treasury};
-use crate::transaction::{check_ethereum_transaction, check_secp256k1_instruction, UnsignedTransaction};
-use crate::account_storage::ProgramAccountStorage;
-use arrayref::{array_ref};
-use evm::{H160};
-use solana_program::{
-    account_info::AccountInfo, entrypoint::ProgramResult, program_error::ProgramError,
-    pubkey::Pubkey,
-};
-use crate::executor::Machine;
-use crate::config::chain_id;
-
-
-struct Accounts<'a> {
-    sysvar_instructions: sysvar::Instructions<'a>,
-    operator: Operator<'a>,
-    treasury: Treasury<'a>,
-    operator_ether_account: EthereumAccount<'a>,
-    system_program: program::System<'a>,
-    neon_program: program::Neon<'a>,
-    remaining_accounts: &'a [AccountInfo<'a>],
-}
-
-/// Execute Ethereum transaction in a single Solana transaction
-/// Can only be used for function call or transfer
-/// SOLANA TRANSACTION FAILS IF `trx.to` IS EMPTY
-pub fn process<'a>(program_id: &'a Pubkey, accounts: &'a [AccountInfo<'a>], instruction: &[u8]) -> ProgramResult {
-    solana_program::msg!("Instruction: Execute Transaction from Instruction");
-
-    let treasury_index = u32::from_le_bytes(*array_ref![instruction, 0, 4]);
-    let caller_address = H160::from(*array_ref![instruction, 4, 20]);
-    let _signature = array_ref![instruction, 4 + 20, 65];
-    let unsigned_msg = &instruction[4 + 20 + 65..];
-
-    let accounts = Accounts {
-        sysvar_instructions: sysvar::Instructions::from_account(&accounts[0])?,
-        operator: Operator::from_account(&accounts[1])?,
-        treasury: Treasury::from_account(program_id, treasury_index, &accounts[2])?,
-        operator_ether_account: EthereumAccount::from_account(program_id, &accounts[3])?,
-        system_program: program::System::from_account(&accounts[4])?,
-        neon_program: program::Neon::from_account(program_id, &accounts[5])?,
-        remaining_accounts: &accounts[6..]
-    };
-
-    check_secp256k1_instruction(accounts.sysvar_instructions.info, unsigned_msg.len(), 5_u16)?;
-
-    let trx = UnsignedTransaction::from_rlp(unsigned_msg)?;
-<<<<<<< HEAD
-    let mut account_storage = ProgramAccountStorage::new(program_id, accounts.remaining_accounts, chain_id().as_u64())?;
-=======
-    let mut account_storage = ProgramAccountStorage::new(
-        program_id,
-        accounts.remaining_accounts,
-        crate::config::token_mint::id())?;
->>>>>>> 58f61584
-
-
-    validate(&accounts, &account_storage, &trx, &caller_address)?;
-    execute(accounts, &mut account_storage, trx, caller_address)
-}
-
-fn validate(
-    _accounts: &Accounts,
-    account_storage: &ProgramAccountStorage,
-    trx: &UnsignedTransaction,
-    caller_address: &H160,
-) -> ProgramResult {
-    check_ethereum_transaction(account_storage, caller_address, trx)?;
-    account_storage.check_for_blocked_accounts(true)?;
-
-    if trx.to.is_none() { // WHY!?
-        return Err!(ProgramError::InvalidArgument; "Deploy transactions are not allowed")
-    }
-
-    Ok(())
-}
-
-fn execute<'a>(
-    accounts: Accounts<'a>,
-    account_storage: &mut ProgramAccountStorage<'a>,
-    trx: UnsignedTransaction,
-    caller_address: H160,
-) -> ProgramResult {
-    accounts.system_program.transfer(&accounts.operator, &accounts.treasury, crate::config::PAYMENT_TO_TREASURE)?;
-
-    let (exit_reason, return_value, apply_state, used_gas) = {
-        let mut executor = Machine::new(caller_address, account_storage)?;
-        executor.gasometer_mut().record_transaction_size(&trx);
-
-        executor.call_begin(
-            caller_address,
-            trx.to.expect("This is function call or transfer"),
-            trx.call_data,
-            trx.value,
-            trx.gas_limit,
-        )?;
-
-        let (result, exit_reason) = executor.execute();
-
-        let steps_executed = executor.get_steps_executed();
-        executor.gasometer_mut().pad_evm_steps(steps_executed);
-
-        let used_gas = executor.used_gas();
-        if used_gas > trx.gas_limit {
-            (evm::ExitError::OutOfGas.into(), vec![], None, trx.gas_limit)
-        } else {
-            let apply = if exit_reason.is_succeed() {
-                let executor_state = executor.into_state();
-                Some(executor_state.deconstruct())
-            } else {
-                None
-            };
-
-            (exit_reason, result, apply, used_gas)
-        }
-    };
-
-
-    let gas_cost = used_gas.saturating_mul(trx.gas_price);
-    let payment_result = account_storage.transfer_gas_payment(caller_address, accounts.operator_ether_account, gas_cost);
-    let (exit_reason, return_value, apply_state) = match payment_result {
-        Ok(()) => {
-            (exit_reason, return_value, apply_state)
-        },
-        Err(ProgramError::InsufficientFunds) => {
-            let exit_reason = evm::ExitError::OutOfFund.into();
-            let return_value = vec![];
-
-            (exit_reason, return_value, None)
-        },
-        Err(e) => return Err(e) 
-    };
-
-
-    if let Some(apply_state) = apply_state {
-        account_storage.apply_state_change(&accounts.neon_program, &accounts.system_program, &accounts.operator, apply_state)?;
-    } else {
-        // Transaction ended with error, no state to apply
-        // Increment nonce here. Normally it is incremented inside apply_state_change
-        if let Some(caller) = account_storage.ethereum_account_mut(&caller_address) {
-            caller.trx_count += 1;
-        }
-    }
-
-    accounts.neon_program.on_return(exit_reason, used_gas, &return_value)?;
-    
-    Ok(())
-}
+use crate::account::{Operator, program, EthereumAccount, sysvar, Treasury};
+use crate::transaction::{check_ethereum_transaction, check_secp256k1_instruction, UnsignedTransaction};
+use crate::account_storage::ProgramAccountStorage;
+use arrayref::{array_ref};
+use evm::{H160};
+use solana_program::{
+    account_info::AccountInfo, entrypoint::ProgramResult, program_error::ProgramError,
+    pubkey::Pubkey,
+};
+use crate::executor::Machine;
+use crate::config::chain_id;
+
+
+struct Accounts<'a> {
+    sysvar_instructions: sysvar::Instructions<'a>,
+    operator: Operator<'a>,
+    treasury: Treasury<'a>,
+    operator_ether_account: EthereumAccount<'a>,
+    system_program: program::System<'a>,
+    neon_program: program::Neon<'a>,
+    remaining_accounts: &'a [AccountInfo<'a>],
+}
+
+/// Execute Ethereum transaction in a single Solana transaction
+/// Can only be used for function call or transfer
+/// SOLANA TRANSACTION FAILS IF `trx.to` IS EMPTY
+pub fn process<'a>(program_id: &'a Pubkey, accounts: &'a [AccountInfo<'a>], instruction: &[u8]) -> ProgramResult {
+    solana_program::msg!("Instruction: Execute Transaction from Instruction");
+
+    let treasury_index = u32::from_le_bytes(*array_ref![instruction, 0, 4]);
+    let caller_address = H160::from(*array_ref![instruction, 4, 20]);
+    let _signature = array_ref![instruction, 4 + 20, 65];
+    let unsigned_msg = &instruction[4 + 20 + 65..];
+
+    let accounts = Accounts {
+        sysvar_instructions: sysvar::Instructions::from_account(&accounts[0])?,
+        operator: Operator::from_account(&accounts[1])?,
+        treasury: Treasury::from_account(program_id, treasury_index, &accounts[2])?,
+        operator_ether_account: EthereumAccount::from_account(program_id, &accounts[3])?,
+        system_program: program::System::from_account(&accounts[4])?,
+        neon_program: program::Neon::from_account(program_id, &accounts[5])?,
+        remaining_accounts: &accounts[6..]
+    };
+
+    check_secp256k1_instruction(accounts.sysvar_instructions.info, unsigned_msg.len(), 5_u16)?;
+
+    let trx = UnsignedTransaction::from_rlp(unsigned_msg)?;
+    let mut account_storage = ProgramAccountStorage::new(
+        program_id,
+        accounts.remaining_accounts,
+        crate::config::token_mint::id(),
+        chain_id().as_u64(),
+    )?;
+
+
+    validate(&accounts, &account_storage, &trx, &caller_address)?;
+    execute(accounts, &mut account_storage, trx, caller_address)
+}
+
+fn validate(
+    _accounts: &Accounts,
+    account_storage: &ProgramAccountStorage,
+    trx: &UnsignedTransaction,
+    caller_address: &H160,
+) -> ProgramResult {
+    check_ethereum_transaction(account_storage, caller_address, trx)?;
+    account_storage.check_for_blocked_accounts(true)?;
+
+    if trx.to.is_none() { // WHY!?
+        return Err!(ProgramError::InvalidArgument; "Deploy transactions are not allowed")
+    }
+
+    Ok(())
+}
+
+fn execute<'a>(
+    accounts: Accounts<'a>,
+    account_storage: &mut ProgramAccountStorage<'a>,
+    trx: UnsignedTransaction,
+    caller_address: H160,
+) -> ProgramResult {
+    accounts.system_program.transfer(&accounts.operator, &accounts.treasury, crate::config::PAYMENT_TO_TREASURE)?;
+
+    let (exit_reason, return_value, apply_state, used_gas) = {
+        let mut executor = Machine::new(caller_address, account_storage)?;
+        executor.gasometer_mut().record_transaction_size(&trx);
+
+        executor.call_begin(
+            caller_address,
+            trx.to.expect("This is function call or transfer"),
+            trx.call_data,
+            trx.value,
+            trx.gas_limit,
+        )?;
+
+        let (result, exit_reason) = executor.execute();
+
+        let steps_executed = executor.get_steps_executed();
+        executor.gasometer_mut().pad_evm_steps(steps_executed);
+
+        let used_gas = executor.used_gas();
+        if used_gas > trx.gas_limit {
+            (evm::ExitError::OutOfGas.into(), vec![], None, trx.gas_limit)
+        } else {
+            let apply = if exit_reason.is_succeed() {
+                let executor_state = executor.into_state();
+                Some(executor_state.deconstruct())
+            } else {
+                None
+            };
+
+            (exit_reason, result, apply, used_gas)
+        }
+    };
+
+
+    let gas_cost = used_gas.saturating_mul(trx.gas_price);
+    let payment_result = account_storage.transfer_gas_payment(caller_address, accounts.operator_ether_account, gas_cost);
+    let (exit_reason, return_value, apply_state) = match payment_result {
+        Ok(()) => {
+            (exit_reason, return_value, apply_state)
+        },
+        Err(ProgramError::InsufficientFunds) => {
+            let exit_reason = evm::ExitError::OutOfFund.into();
+            let return_value = vec![];
+
+            (exit_reason, return_value, None)
+        },
+        Err(e) => return Err(e) 
+    };
+
+
+    if let Some(apply_state) = apply_state {
+        account_storage.apply_state_change(&accounts.neon_program, &accounts.system_program, &accounts.operator, apply_state)?;
+    } else {
+        // Transaction ended with error, no state to apply
+        // Increment nonce here. Normally it is incremented inside apply_state_change
+        if let Some(caller) = account_storage.ethereum_account_mut(&caller_address) {
+            caller.trx_count += 1;
+        }
+    }
+
+    accounts.neon_program.on_return(exit_reason, used_gas, &return_value)?;
+    
+    Ok(())
+}